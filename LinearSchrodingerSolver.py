"""

Anne Stratman
Ben Riordan
Jan. 25th, 2018
Computational Lab in Quantum Mechanics

Steps:
1. Transform radial Schrodinger equation to a dimensionless? form
2. Rewrite as a matrix eigenvalue problem
	a. Set up array of x-values
	b. Set up equation for potential and evaluate potential at x-values to generate array of potential values
	c. Construct 1D array of diagonal matrix elements
	d. Construct 1D array of off-diagonal matrix elements
	e. Construct matrix
	f. Use numpy eigensolver to diagonalize matrix
3. Results: eigenvectors are states, eigenvalues are energies
4. Write output file with energies and eigenvectors as rows

Tests:
1. Infinite square well

Units:
hbar = 1
c = 1

Neutron mass mN*c**2: 938 MeV
hbar*c = 197 MeV fm
Units of hbar*c / mN*c**2: MeV fm**2

"""
import numpy as np
import scipy.integrate as integrate
import matplotlib.pyplot as plt
import scipy.misc
import scipy.special
          
class Discrete_Solver:
    def __init__(self, potential, xmin, xmax, n_steps, particle_mass):
        """
        Arguments:
        self (obj)
        potential(function) - potential function to use in solving the NLS
        xmin(float) - left bound of position
        xmax(float) - right bound of position
        n_steps(int) - -number of increments in interval
        particle_mass (float) - mass of particle in keV
        hbarc is in MeV fm
        """
        self.potential = potential
        self.xmin = xmin
        self.xmax = xmax
        self.n_steps = n_steps
        self.mass = particle_mass

        self.h = (self.xmax-self.xmin)/self.n_steps
        
        self.xPoints = np.zeros(self.n_steps+1)
        for i in range(self.n_steps+1):
            self.xPoints[i] = i*self.h + self.xmin
        
    def matrix_element_finder(self,i,j): 
        """
        Calculates the i-jth element of the matrix
        All elements are nonzero except diagonal and off-diagonal elements
        
        Arguments:
        i (int) - the row of the matrix to calculate
        j (int) - the column of the matrix to calculate
        
        Returns: 
        Element (float) - calculated ij-th element of matrix
        """
        if i == j:
            #Potential is evaluated at discrete points
            #hbar*c = 197
            #Multiply each term by 1/(2*m)
            Element = 2/((self.h**2)*2*self.mass) + self.potential(self.xPoints[i])
        elif i == j + 1:
            Element = -1/((self.h**2)*2*self.mass)
        elif j == i + 1:
            Element = -1/((self.h**2)*2*self.mass)
        else:
            Element = 0
        return Element

    def matrix_maker(self):
        """
        Creates a matrix and stores the values of the matrix found by Solver.matrix_element_finder as the elements of the matrix.
        """
        self.a = np.zeros((self.n_steps+1,self.n_steps+1))
        for i in range(1, self.n_steps):
            for j in range(1, self.n_steps):
                self.a[i][j] = self.matrix_element_finder(i,j)

    def matrix_solver(self):
        """
        Finds a matrix's eigenvalues and (normalized) eigenvectors
        """
        self.eigenvalues, self.eigenvectors = np.linalg.eigh(self.a)
        self.eigenvectors = np.transpose(self.eigenvectors)
        
        #Normalization of the eigenvectors
        for i in range(0, len(self.eigenvectors)):
            self.eigenvectors[i] = (1/np.sqrt(self.h)) * self.eigenvectors[i]
        
class Ho_Solver:
    def __init__(self, potential, xmin, xmax, n_functions, particle_mass, omega = 1):
        """
        Arguments:
        self (obj)
        potential(function) - potential function to use in solving the NLS
        xmin(float) - left bound of position
        xmax(float) - right bound of position
        n_steps(int) - -number of increments in interval
        particle_mass (float) - mass of particle in keV
        hbarc is in MeV fm
        """
        self.potential = potential
        self.xmin = xmin
        self.xmax = xmax
        self.n_steps = 100 #want to be rows
        self.n_functions = n_functions #want to be columns
        self.mass = particle_mass
        self.omega = omega

        self.h = (self.xmax-self.xmin)/self.n_steps
        
        self.xPoints = np.zeros(self.n_steps+1)
        for i in range(self.n_steps+1):
            self.xPoints[i] = i*self.h + self.xmin

    def HO_wavefunction(self,x,n):
        """
        Defines the harmonic oscillator wavefunction
        hermval evaluates a Hermite series, so subtracts the value of the (n-1)th series from the value
            of the nth series to get the value of the nth Hermite polynomial
        Arguments:
            x (float): x coordinate to evaluate wavefunction at
            n (int): index of hermite polynomial and of wavefunction
        Returns:
            value of wavefunction (float)

        """
        psi = self.mass**(1/4) * self.omega**2 * (1/(np.sqrt(float(2**n))*scipy.misc.factorial(n))) * scipy.special.hermite(n) * np.exp(-x**2/2)
        
        Psi = 0
        for i in (range(len(psi))):
            Psi += psi[i]*x**i
        return Psi

    def HO_matrix(self,n_steps,n_functions):
        """
        Creates a matrix with different harmonic oscillator wavefunctions evaluated at a vector of xPoints
        n_steps: rows, each row corresponds to different wavefunctions evaluated at the same point
        n_functions: columns, each column corresponds to the same wavefunction evaluated at different points
        """
        self.b = np.zeros((self.n_steps,self.n_functions))
        for i in range(len(xPoints)):
            x = self.xPoints[i]
            for j in range(0,n_functions):
                self.b[i][j] = self.HO_wavefunction(x,j)


    def momentum_operator_term(self,i,j):
        """
        Finds the term in each matrix element associated with the momentum operator
        i's are rows, j's are columns
        Need to add coefficients
        """
        if i == (j+2):
            ElementM = np.sqrt(j+1)*np.sqrt(j+2)
        elif i == j:
            ElementM = -(j+1) - j
        elif j == (i+2):
            ElementM = np.sqrt(j)*np.sqrt(j-1)
        else:
            ElementM = 0
        #set hbar = 1, omega = 1
        return ElementM/4
        
    def v_term(self, x, i, j):
        """
        Creates the function within the integral for each potential term
        """
        return self.HO_wavefunction(x,i) * self.potential(x) * self.HO_wavefunction(x,j)
        
    def potential_operator_term(self, i, j):
        """
        Finds the term in each matrix element associated with the potential operator
        """
        w = integrate.quad(self.v_term, 5*self.xmin, 5*self.xmax, (i,j))
        return w[0]

    def matrix_element_finder(self,i,j): 
        """
        Calculates the i-jth element of the matrix
        All elements are nonzero except diagonal and off-diagonal elements
        
        Arguments:
        i (int) - the row of the matrix to calculate
        j (int) - the column of the matrix to calculate
        
        Returns: 
        Element (float) - calculated ij-th element of matrix
        """
        Element =  self.momentum_operator_term(i,j) + self.potential_operator_term(i,j)
        return Element 
        
    def matrix_maker(self):
        """
        Creates a matrix and stores the values of the matrix found by Solver.matrix_element_finder as the elements of the matrix.
        """
        self.hamiltonian = np.zeros((self.n_functions,self.n_functions))
        for i in range(0, self.n_functions):
            for j in range(0, self.n_functions):
                self.hamiltonian[i][j] = self.matrix_element_finder(i,j)
        
    def matrix_solver(self):
        """
        Finds a matrix's eigenvalues and (normalized) eigenvectors
        """
        self.eigenvalues, self.eigenvectors = np.linalg.eigh(self.a)
        self.eigenvectors = np.transpose(self.eigenvectors)
        
        #Normalize the eigenvectors

    def evaluate(self):
        self.final = self.HO_matrix * self.eigenvectors
    
    
def nrg_plot(psi, n, m = None):
    """
    Plots the eigenvectors and eigenvalues for a certain hamiltonian over a range of n values or at a single n value.
    
    Arguments:
    psi (Solver obj) - an object representing a specific hamiltonian
    n (int) - lower bound of eigenvectors to plot
    m (int) [OPTIONAL] - upper bound of eigenvectors to plot
    """
    
    #PUT THE CHANGE OF BASIS HERE INSTEAD OF IN THE SOLVER
    if m == None:
        plt.plot(psi.xPoints,psi.eigenvectors[n+1])
    else:
        for i in range(n,m):
            plt.plot(psi.xPoints,psi.eigenvectors[i+1])

    plt.ylabel('WaveFunction')
    plt.xlabel('Position')
    plt.show()


<<<<<<< HEAD
def run(p_function, xmin, xmax, dim, mass, n, m = None, solver = 1, omega = 1, x_points = None, e_values = None, e_vectors = None, hamiltonian = None, plot = None):
=======
def run(p_function, xmin, xmax, dim, mass, omega, n, m = None, solver = 1, x_points = None, e_values = None, e_vectors = None, hamiltonian = None, plot = None):
>>>>>>> a13d8565
    """
    Creates a solver object for a potential function and plots the potential function's wavefunction.
    
    Arguments:
    p_function (function) - a potential function
    xmin (float) - left bound of positions
    xmax (float) - right bound of positions
    dim (int) - number of increments when evaluating the wavefunctions
    n (int) - lower bound of eigenvectors to plot
    
    m (int) [OPTIONAL] - upper bound of eigenvectors to plot
    solver (int) [OPTIONAL] - defines which solver (basis) to use:
                                (1) = Discrete Solver
                                (2) = Harmonic Oscillator Solver
    omega (float) [OPTIONAL] - set omega to a value other than 1 for the HO Solver
    x_points (bool) [OPTIONAL] - if True, prints the xPoints array
    e_values(bool) [OPTIONAL] - if True, prints the eigenvalues array
    e_vectors(bool) [OPTIONAL] - if True, prints the eigenvectors array
    hamiltonian(bool) [OPTIONAL] - if True, prints the a array
    """
    if solver == 1:
        potential = Discrete_Solver(p_function, xmin, xmax, dim, mass)
<<<<<<< HEAD
    elif solver == 2 & omega == 1:
        potential = Ho_Solver(p_function, xmin, xmax, dim, mass)
    elif solver == 2 & omega !=1:
=======
    elif solver == 2:
>>>>>>> a13d8565
        potential = Ho_Solver(p_function, xmin, xmax, dim, mass, omega)
    else:
        print("Change the solver variable: (1) - Discrete Solver, (2) - Harmonic Oscillator Solver")
        return
    
    potential.matrix_maker()
    potential.matrix_solver()
    
    if x_points == True:
        print(potential.xPoints)
    
    if e_values == True:
        print(potential.eigenvalues)
        
    if e_vectors == True:
        print(potential.eigenvectors)
        
    if hamiltonian == True:
        print(potential.a)

    if plot == None:
        nrg_plot(potential, n, m)
   
   
if (__name__ == "__main__"):
    #Test Case 1: The infinite square well potential
    def square_well_potential(x):
        return 0

    #Test Case 2: The harmonic oscillator potential
    def ho_potential(x):
        return (1/2)*x**2/0.511
     

    #run(ho_potential, -1, 1, 100, 0.511, 1, x_points = True, e_values = True, e_vectors = True)
<<<<<<< HEAD
    print('buffer line')
=======
    #print('buffer line')
>>>>>>> a13d8565
    
    #Need to define omega as 1/mass**2
    #currently, anything above 30 steps takes a very very long time to run
<<<<<<< HEAD
    #run(ho_potential, -1, 1, 5, 0.511, 1, solver = 2, x_points = True, e_values = True, e_vectors = True)
    w = Ho_Solver(ho_potential,-1,1,5,0.511, 1)
    w.matrix_maker()
    print(w.hamiltonian)
=======
    run(ho_potential, -1, 1, 5, 0.511, 1, 1, solver = 2, x_points = True, e_values = True, e_vectors = True)
    w = Ho_Solver(ho_potential,-1,1,10,0.511,1)
    #print(w.v_term(0,1,1))
>>>>>>> a13d8565
    #Random






<|MERGE_RESOLUTION|>--- conflicted
+++ resolved
@@ -251,11 +251,7 @@
     plt.show()
 
 
-<<<<<<< HEAD
 def run(p_function, xmin, xmax, dim, mass, n, m = None, solver = 1, omega = 1, x_points = None, e_values = None, e_vectors = None, hamiltonian = None, plot = None):
-=======
-def run(p_function, xmin, xmax, dim, mass, omega, n, m = None, solver = 1, x_points = None, e_values = None, e_vectors = None, hamiltonian = None, plot = None):
->>>>>>> a13d8565
     """
     Creates a solver object for a potential function and plots the potential function's wavefunction.
     
@@ -278,13 +274,9 @@
     """
     if solver == 1:
         potential = Discrete_Solver(p_function, xmin, xmax, dim, mass)
-<<<<<<< HEAD
     elif solver == 2 & omega == 1:
         potential = Ho_Solver(p_function, xmin, xmax, dim, mass)
     elif solver == 2 & omega !=1:
-=======
-    elif solver == 2:
->>>>>>> a13d8565
         potential = Ho_Solver(p_function, xmin, xmax, dim, mass, omega)
     else:
         print("Change the solver variable: (1) - Discrete Solver, (2) - Harmonic Oscillator Solver")
@@ -320,24 +312,14 @@
      
 
     #run(ho_potential, -1, 1, 100, 0.511, 1, x_points = True, e_values = True, e_vectors = True)
-<<<<<<< HEAD
     print('buffer line')
-=======
-    #print('buffer line')
->>>>>>> a13d8565
     
     #Need to define omega as 1/mass**2
     #currently, anything above 30 steps takes a very very long time to run
-<<<<<<< HEAD
     #run(ho_potential, -1, 1, 5, 0.511, 1, solver = 2, x_points = True, e_values = True, e_vectors = True)
     w = Ho_Solver(ho_potential,-1,1,5,0.511, 1)
     w.matrix_maker()
     print(w.hamiltonian)
-=======
-    run(ho_potential, -1, 1, 5, 0.511, 1, 1, solver = 2, x_points = True, e_values = True, e_vectors = True)
-    w = Ho_Solver(ho_potential,-1,1,10,0.511,1)
-    #print(w.v_term(0,1,1))
->>>>>>> a13d8565
     #Random
 
 
