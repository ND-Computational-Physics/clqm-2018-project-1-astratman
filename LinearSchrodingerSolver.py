"""Solves One-Dimensional Time Independent Schrodinger equation

Anne Stratman
Ben Riordan
Jan. 25th, 2018
Computational Lab in Quantum Mechanics

Steps:
1. Transform radial Schrodinger equation to a dimensionless? form
2. Rewrite as a matrix eigenvalue problem
	a. Set up array of x-values
	b. Set up equation for potential and evaluate potential at x-values to generate array of potential values
	c. Construct 1D array of diagonal matrix elements
	d. Construct 1D array of off-diagonal matrix elements
	e. Construct matrix
	f. Use numpy eigensolver to diagonalize matrix
3. Results: eigenvectors are states, eigenvalues are energies
4. Write output file with energies and eigenvectors as rows

Tests:
1. Infinite square well

Units:
hbar = 1
c = 1

Neutron mass mN*c**2: 938 MeV
hbar*c = 197 MeV fm
Units of hbar*c / mN*c**2: MeV fm**2

"""
import numpy as np
import scipy.integrate as integrate
import matplotlib.pyplot as plt
import scipy.misc
          
class Discrete_Solver:
    def __init__(self, potential, xmin, xmax, n_steps, particle_mass):
        """
        Arguments:
        self (obj)
        potential(function) - potential function to use in solving the NLS
        xmin(float) - left bound of position
        xmax(float) - right bound of position
        n_steps(int) - -number of increments in interval
        particle_mass (float) - mass of particle in keV
        """
        self.potential = potential
        self.xmin = xmin
        self.xmax = xmax
        self.n_steps = n_steps
        self.mass = particle_mass

        self.h = (self.xmax-self.xmin)/self.n_steps
        
        self.xPoints = np.zeros(n_steps+1)
        for i in range(n_steps+1):
            self.xPoints[i] = i*self.h + self.xmin
        
    def matrix_element_finder(self,i,j): 
        """
        Calculates the i-jth element of the matrix
        All elements are nonzero except diagonal and off-diagonal elements
        
        Arguments:
        i (int) - the row of the matrix to calculate
        j (int) - the column of the matrix to calculate
        
        Returns: 
        Element (float) - calculated ij-th element of matrix
        """
        if i == j:
            #Potential is evaluated at discrete points
            #hbar = 1
            #Multiply each term by 1/(2*m)
            Element = 2/((self.h**2)*2*self.mass) + self.potential(self.xPoints[i])
        elif i == j + 1:
            Element = -1/((self.h**2)*2*self.mass)
        elif j == i + 1:
            Element = -1/((self.h**2)*2*self.mass)
        else:
            Element = 0
        return Element

    def matrix_maker(self):
        """
        Creates a matrix and stores the values of the matrix found by Solver.matrix_element_finder as the elements of the matrix.
        """
        self.a = np.zeros((self.n_steps+1,self.n_steps+1))
        for i in range(1, self.n_steps):
            for j in range(1, self.n_steps):
                self.a[i][j] = self.matrix_element_finder(i,j)

    def matrix_solver(self):
        """
        Finds a matrix's eigenvalues and (normalized) eigenvectors
        """
        self.eigenvalues, self.eigenvectors = np.linalg.eigh(self.a)
        self.eigenvectors = np.transpose(self.eigenvectors)
        
        #Normalization of the eigenvectors
        for i in range(0, len(self.eigenvectors)):
            self.eigenvectors[i] = (1/np.sqrt(self.h)) * self.eigenvectors[i]
        
class Ho_Solver:
    def __init__(self, potential, xmin, xmax, n_steps, particle_mass):
        """
        Arguments:
        self (obj)
        potential(function) - potential function to use in solving the NLS
        xmin(float) - left bound of position
        xmax(float) - right bound of position
        n_steps(int) - -number of increments in interval
        particle_mass (float) - mass of particle in keV
        """
        self.potential = potential
        self.xmin = xmin
        self.xmax = xmax
        self.n_steps = n_steps
        self.mass = particle_mass

        self.h = (self.xmax-self.xmin)/self.n_steps
        
        self.xPoints = np.zeros(n_steps+1)
        for i in range(n_steps+1):
            self.xPoints[i] = i*self.h + self.xmin

    def HO_wavefunction(self,x,n):
        """
        Defines the harmonic oscillator wavefunction
        hermval evaluates a Hermite series, so subtracts the value of the (n-1)th series from the value
            of the nth series to get the value of the nth Hermite polynomial
        Arguments:
            x (float): x coordinate to evaluate wavefunction at
            n (int): index of hermite polynomial and of wavefunction
        Returns:
            value of wavefunction (float)

        """
        coeff1 = np.zeros(n)
        for i in range(len(coeff1)):
            coeff1[i] = 1

        coeff2 = np.zeros(n-1)
        for i in range(len(coeff2)):
            coeff2[i] = 1

        hermiteValue1 = np.polynomial.hermite.hermval(x,coeff1)
        hermiteValue2 = np.polynomial.hermite.hermval(x,coeff2)
        difference = hermiteValue1 - hermiteValue2
    

        psi = self.mass**(1/4) * (1/np.sqrt(2**n)*scipy.misc.factorial(n)) * difference * np.exp(-x**2/2)
        return psi

    def momentum_operator_term(self,i,j):
        """
        Finds the term in each matrix element associated with the momentum operator
        i's are rows, j's are columns
        """
        if i == (j+2):
            ElementM = np.sqrt(j+1)*np.sqrt(j+2)
        elif i == j:
            ElementM = -(j+1) - j
        elif i == (j-2):
            ElementM = np.sqrt(j)*np.sqrt(j-1)
        else:
            ElementM = 0
        #set hbar = 1, omega = 1
        return ElementM/4

    def potential_operator_term(self):
        """
        Finds the term in each matrix element associated with the potential operator
        """
            
<<<<<<< HEAD
    def matrix_element_finder(self,i,j): 
=======
        
        def HO_wavefunction(self,x,n):
        """
        Defines the harmonic oscillator wavefunction
        hermval takes two arguments, one of the x point to evaluate at and one of coefficients
        All the coefficients in hermval are set to 1
        """
        coeff = np.zeros((self.n_steps,1))
        for i in range len(coeff):
            coeff[i] = 1
        
        psi = self.mass**(1/4) * (1/np.sqrt(2**n)*sc.factorial(n)) * np.polynomial.hermite.hermval(x,coeff) * np.exp(-x**2/2)
        return psi
        
        def momentum_operator_term(self,i,j):
        """
        Finds the term in each matrix element associated with the momentum operator
        i's are rows, j's are columns
        """
        if i == (j+2):
            ElementM = np.sqrt(j+1)*np.sqrt(j+2)
        elif i == j:
            ElementM = -(j+1) - j
        elif i == (j-2):
            ElementM = np.sqrt(j)*np.sqrt(j-1)
        else:
            ElementM = 0
            
        #set hbar = 1, omega = 1
        return ElementM/4
        
        def potential_operator_term(self, i, j):
        """
        Finds the term in each matrix element associated with the potential operator
        """
        v_term = self.HO_wavefunction(i)* self.potential * self.HO_wavefunction(j)
        v_term = integrate.quad(v_term, 0, self.n_steps)
        
        return v_term

        def matrix_element_finder(self,i,j): 
>>>>>>> 0352bbb0
        """
        Calculates the i-jth element of the matrix
        All elements are nonzero except diagonal and off-diagonal elements
        
        Arguments:
        i (int) - the row of the matrix to calculate
        j (int) - the column of the matrix to calculate
        
        Returns: 
        Element (float) - calculated ij-th element of matrix
        """
        
    def matrix_maker(self):
        """
        Creates a matrix and stores the values of the matrix found by Solver.matrix_element_finder as the elements of the matrix.
        """
        self.a = np.zeros((self.n_steps+1,self.n_steps+1))
        for i in range(1, self.n_steps):
            for j in range(1, self.n_steps):
                self.a[i][j] = self.momentum_operator_term(i,j)
        
    def matrix_solver(self):
        """
        Finds a matrix's eigenvalues and (normalized) eigenvectors
        """
    
    
def nrg_plot(psi, n, m = None):
    """
    Plots the eigenvectors and eigenvalues for a certain hamiltonian over a range of n values or at a single n value.
    
    Arguments:
    psi (Solver obj) - an object representing a specific hamiltonian
    n (int) - lower bound of eigenvectors to plot
    m (int) [OPTIONAL] - upper bound of eigenvectors to plot
    """
    if m == None:
        plt.plot(psi.xPoints,psi.eigenvectors[n+1])
    else:
        for i in range(n,m):
            plt.plot(psi.xPoints,psi.eigenvectors[i+1])

    plt.ylabel('WaveFunction')
    plt.xlabel('Position')
    plt.show()


<<<<<<< HEAD
def run(solver = None, p_function, xmin, xmax, dim, mass, n, m = None, x_points = None, e_values = None, e_vectors = None, hamiltonian = None):
=======
def run(p_function, xmin, xmax, dim, mass, n, m = None, solver = 1, x_points = None, e_values = None, e_vectors = None, hamiltonian = None):
>>>>>>> 0352bbb0
    """
    Creates a solver object for a potential function and plots the potential function's wavefunction.
    
    Arguments:
    p_function (function) - a potential function
    xmin (float) - left bound of positions
    xmax (float) - right bound of positions
    dim (int) - number of increments when evaluating the wavefunctions
    n (int) - lower bound of eigenvectors to plot
    
    m (int) [OPTIONAL] - upper bound of eigenvectors to plot
    solver (int) [OPTIONAL] - defines which solver (basis) to use:
                                (1) = Discrete Solver
                                (2) = Harmonic Oscillator Solver
    x_points (bool) [OPTIONAL] - if True, prints the xPoints array
    e_values(bool) [OPTIONAL] - if True, prints the eigenvalues array
    e_vectors(bool) [OPTIONAL] - if True, prints the eigenvectors array
    hamiltonian(bool) [OPTIONAL] - if True, prints the a array
    """
    if solver == 1:
        potential = Discrete_Solver(p_function, xmin, xmax, dim, mass)
    elif solver == 2:
        potential = Ho_Solver(p_function, xmin, xmax, dim, mass)
    else:
        print("Change the solver variable: (1) - Discrete Solver, (2) - Harmonic Oscillator Solver")
        return
    
    potential.matrix_maker()
    potential.matrix_solver()
    
    if x_points == True:
        print(potential.xPoints)
    
    if e_values == True:
        print(potential.eigenvalues)
        
    if e_vectors == True:
        print(potential.eigenvectors)
        
    if hamiltonian == True:
        print(potential.a)

    nrg_plot(potential, n, m)
   
   
if (__name__ == "__main__"):
    #Test Case 1: The infinite square well potential
    def square_well_potential(x):
        return 0

    #Test Case 2: The harmonic oscillator potential
    def ho_potential(x):
        return -(1/2)*x**2
     
    run(square_well_potential, 0, 1, 100, 511, 1, x_points = True, e_values = True)
    print('buffer line')
    run(ho_potential, -1, 1, 100, 511, 1, x_points = True, e_values = True)<|MERGE_RESOLUTION|>--- conflicted
+++ resolved
@@ -174,9 +174,6 @@
         Finds the term in each matrix element associated with the potential operator
         """
             
-<<<<<<< HEAD
-    def matrix_element_finder(self,i,j): 
-=======
         
         def HO_wavefunction(self,x,n):
         """
@@ -218,7 +215,6 @@
         return v_term
 
         def matrix_element_finder(self,i,j): 
->>>>>>> 0352bbb0
         """
         Calculates the i-jth element of the matrix
         All elements are nonzero except diagonal and off-diagonal elements
@@ -266,11 +262,7 @@
     plt.show()
 
 
-<<<<<<< HEAD
-def run(solver = None, p_function, xmin, xmax, dim, mass, n, m = None, x_points = None, e_values = None, e_vectors = None, hamiltonian = None):
-=======
 def run(p_function, xmin, xmax, dim, mass, n, m = None, solver = 1, x_points = None, e_values = None, e_vectors = None, hamiltonian = None):
->>>>>>> 0352bbb0
     """
     Creates a solver object for a potential function and plots the potential function's wavefunction.
     
